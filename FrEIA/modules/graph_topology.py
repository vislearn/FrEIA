--- conflicted
+++ resolved
@@ -1,16 +1,9 @@
 from copy import deepcopy
-<<<<<<< HEAD
-from typing import Iterable
-=======
-from typing import Sequence, Union
-import warnings
->>>>>>> 5ab334a2
 
 import torch
-from torch import Tensor
+import torch.nn as nn
 
 from FrEIA.modules import InvertibleModule
-
 
 
 class Split(InvertibleModule):
@@ -55,16 +48,6 @@
         self.dim = dim
         l_dim = dims_in[0][dim]
 
-<<<<<<< HEAD
-    def forward(self, x_or_z, c=None, rev=False, jac=True):
-        """See super class InvertibleModule."""
-        if rev:
-            return [torch.cat(x_or_z, dim=self.dim+1)], \
-                   torch.zeros(x_or_z[0].shape[0])
-        else:
-            return torch.split(x_or_z[0], self.split_size_or_sections,
-                               dim=self.dim+1), torch.zeros(x_or_z[0].shape[0])
-=======
         if section_sizes is None:
             assert 2 < n_sections, "'n_sections' must be a least 2"
             if l_dim % n_sections != 0:
@@ -93,7 +76,6 @@
         else:
             return torch.split(x[0], self.split_size_or_sections,
                                dim=self.dim+1), 0
->>>>>>> 5ab334a2
 
     def output_dims(self, input_dims):
         """See super class InvertibleModule."""
@@ -148,22 +130,6 @@
         self.split_size_or_sections = [dims_in[i][dim]
                                        for i in range(len(dims_in))]
 
-<<<<<<< HEAD
-    def forward(self, x_or_z: Iterable[Tensor], c=None, rev=False, jac=True):
-        """See super class InvertibleModule."""
-        assert c is None or len(c) == 0, "Concat node got conditions."
-        if rev:
-            return (
-                torch.split(x_or_z[0], self.split_size_or_sections,
-                            dim=self.dim + 1),
-                torch.zeros(x_or_z[0].shape[0])
-            )
-        else:
-            return (
-                [torch.cat(x_or_z, dim=self.dim + 1)],
-                torch.zeros(x_or_z[0].shape[0])
-            )
-=======
     def forward(self, x, rev=False, jac=True):
         """See super class InvertibleModule.
         Jacobian log-det of concatenation is always zero."""
@@ -172,7 +138,6 @@
                                dim=self.dim+1), 0
         else:
             return [torch.cat(x, dim=self.dim+1)], 0
->>>>>>> 5ab334a2
 
     def output_dims(self, input_dims):
         """See super class InvertibleModule."""
@@ -185,6 +150,7 @@
 
 
 
+import warnings
 
 def _deprecated_by(orig_class):
     class deprecated_class(orig_class):
